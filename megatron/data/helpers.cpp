--- conflicted
+++ resolved
@@ -599,9 +599,6 @@
 
 PYBIND11_MODULE(helpers, m) {
     m.def("build_mapping", &build_mapping);
-<<<<<<< HEAD
     m.def("build_blocks_mapping", &build_blocks_mapping);
-=======
     m.def("build_sample_idx", &build_sample_idx);
->>>>>>> c99fa80c
 }